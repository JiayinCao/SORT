/*
    This file is a part of SORT(Simple Open Ray Tracing), an open-source cross
    platform physically based renderer.

    Copyright (c) 2011-2019 by Jiayin Cao - All rights reserved.

    SORT is a free software written for educational purpose. Anyone can distribute
    or modify it under the the terms of the GNU General Public License Version 3 as
    published by the Free Software Foundation. However, there is NO warranty that
    all components are functional in a perfect manner. Without even the implied
    warranty of MERCHANTABILITY or FITNESS FOR A PARTICULAR PURPOSE. See the GNU
    General Public License for more details.

    You should have received a copy of the GNU General Public License along with
    this program. If not, see <http://www.gnu.org/licenses/gpl-3.0.html>.
 */

#include <math.h>
#include "thirdparty/gtest/gtest.h"
#include "simd/simd_wrapper.h"

#ifdef SIMD_AVX_IMPLEMENTATION
    #define SIMD_TEST       SIMD_AVX
#endif

#ifdef SIMD_SSE_IMPLEMENTATION
    #define SIMD_TEST       SIMD_SSE
#endif

<<<<<<< HEAD
#if defined( SIMD_AVX_IMPLEMENTATION ) || defined( SIMD_SSE_IMPLEMENTATION )
=======
static constexpr float nan_unsigned = 0xffc00000;
static constexpr float nan_float = *((float*)(&nan_unsigned));
>>>>>>> 3477497b

TEST(SIMD_TEST, simd_set_ps1) {
    constexpr float c_data = 2.0f;
    const auto simd_data = simd_set_ps1( c_data );
    for( int i = 0 ; i < SIMD_CHANNEL ; ++i )
        EXPECT_EQ( simd_data[i] , c_data );
}

TEST(SIMD_TEST, simd_set_ps) {
    float data[SIMD_CHANNEL];
    for( auto i = 0 ; i < SIMD_CHANNEL ; ++i )
        data[i] = 2.0f * i;

    const auto simd_data = simd_set_ps( data );
    for( int i = 0 ; i < SIMD_CHANNEL ; ++i )
        EXPECT_EQ( simd_data[i] , data[i] );
}

TEST(SIMD_TEST, simd_set_mask) {
    bool data[SIMD_CHANNEL];
    for( auto i = 0 ; i < SIMD_CHANNEL ; ++i )
        data[i] = ( i % 2 ) ? true : false;

    const auto simd_data = simd_set_mask( data );
    for( int i = 0 ; i < SIMD_CHANNEL ; ++i ){
        const float f = simd_data[i];
        EXPECT_EQ( *((unsigned*)(&f)) , data[i] ? 0xffffffff : 0x0 );
    }
}

TEST(SIMD_TEST, simd_add_ps) {
    float data0[SIMD_CHANNEL] , data1[SIMD_CHANNEL];
    for( auto i = 0 ; i < SIMD_CHANNEL ; ++i ){
        data0[i] = 2.0f * i;
        data1[i] = i * i;
    }

    const auto simd_data0 = simd_set_ps( data0 );
    const auto simd_data1 = simd_set_ps( data1 );
    const auto simd_data = simd_add_ps( simd_data0 , simd_data1 );

    for( int i = 0 ; i < SIMD_CHANNEL ; ++i )
        EXPECT_EQ( simd_data[i] , data0[i] + data1[i] );
}

TEST(SIMD_TEST, simd_sub_ps) {
    float data0[SIMD_CHANNEL] , data1[SIMD_CHANNEL];
    for( auto i = 0 ; i < SIMD_CHANNEL ; ++i ){
        data0[i] = 2.0f * i;
        data1[i] = i * i;
    }

    const auto simd_data0 = simd_set_ps( data0 );
    const auto simd_data1 = simd_set_ps( data1 );
    const auto simd_data = simd_sub_ps( simd_data0 , simd_data1 );

    for( int i = 0 ; i < SIMD_CHANNEL ; ++i )
        EXPECT_EQ( simd_data[i] , data0[i] - data1[i] );
}

TEST(SIMD_TEST, simd_mul_ps) {
    float data0[SIMD_CHANNEL] , data1[SIMD_CHANNEL];
    for( auto i = 0 ; i < SIMD_CHANNEL ; ++i ){
        data0[i] = 2.0f * i;
        data1[i] = i * i;
    }

    const auto simd_data0 = simd_set_ps( data0 );
    const auto simd_data1 = simd_set_ps( data1 );
    const auto simd_data = simd_mul_ps( simd_data0 , simd_data1 );

    for( int i = 0 ; i < SIMD_CHANNEL ; ++i )
        EXPECT_EQ( simd_data[i] , data0[i] * data1[i] );
}

TEST(SIMD_TEST, simd_div_ps) {
    float data0[SIMD_CHANNEL] , data1[SIMD_CHANNEL];
    for( auto i = 0 ; i < SIMD_CHANNEL ; ++i ){
        data0[i] = 2.0f * i + 1.0f;
        data1[i] = i * i;
    }

    const auto simd_data0 = simd_set_ps( data0 );
    const auto simd_data1 = simd_set_ps( data1 );
    const auto simd_data = simd_div_ps( simd_data0 , simd_data1 );

    for( int i = 0 ; i < SIMD_CHANNEL ; ++i ){
        const auto f0 = simd_data[i];
        const auto f1 = data0[i] / data1[i];

        const auto u0 = *((unsigned*)(&f0));
        const auto u1 = *((unsigned*)(&f1));

        EXPECT_EQ( u0 , u1 );
    }
}

TEST(SIMD_TEST, simd_sqr_ps) {
    float data[SIMD_CHANNEL];
    for( auto i = 0 ; i < SIMD_CHANNEL ; ++i )
        data[i] = 2.0f * i;

    const auto simd_data = simd_set_ps( data );
    const auto simd_data_sqr = simd_sqr_ps( simd_data );

    for( int i = 0 ; i < SIMD_CHANNEL ; ++i )
        EXPECT_EQ( simd_data_sqr[i] , data[i] * data[i] );
}

TEST(SIMD_TEST, simd_sqrt_ps) {
    float data[SIMD_CHANNEL];
    for( auto i = 0 ; i < SIMD_CHANNEL ; ++i )
        data[i] = 2.0f * i;

    // this is intentional to test 'bad' values
    data[0] = -1.0f;

    const auto simd_data = simd_set_ps( data );
    const auto simd_data_sqrt = simd_sqrt_ps( simd_data );

    for( int i = 0 ; i < SIMD_CHANNEL ; ++i ){
        const auto f0 = simd_data[i];
        const auto f1 = data[i];

        const auto u0 = *((unsigned*)(&f0));
        const auto u1 = *((unsigned*)(&f1));

        EXPECT_EQ( u0 , u1 );
    }
}

TEST(SIMD_TEST, simd_rcp_ps) {
    float data[SIMD_CHANNEL];
    for( auto i = 0 ; i < SIMD_CHANNEL ; ++i )
        data[i] = 2.0f * i;

    const auto simd_data = simd_set_ps( data );
    const auto simd_data_sqrt = simd_rcp_ps( simd_data );

    for( int i = 0 ; i < SIMD_CHANNEL ; ++i ){
        const auto f0 = simd_data_sqrt[i];
        const auto f1 = 1.0f / data[i];

        const auto u0 = *((unsigned*)(&f0));
        const auto u1 = *((unsigned*)(&f1));

        EXPECT_EQ( u0 , u1 );
    }
}

TEST(SIMD_TEST, simd_mad_ps) {
    float data0[SIMD_CHANNEL] , data1[SIMD_CHANNEL] , data2[SIMD_CHANNEL];
    for( auto i = 0 ; i < SIMD_CHANNEL ; ++i ){
        data0[i] = 2.0f * i;
        data1[i] = i * i;
        data2[i] = i * i * i;
    }

    const auto simd_data0 = simd_set_ps( data0 );
    const auto simd_data1 = simd_set_ps( data1 );
    const auto simd_data2 = simd_set_ps( data2 );
    const auto simd_data = simd_mad_ps( simd_data0 , simd_data1 , simd_data2 );

    for( int i = 0 ; i < SIMD_CHANNEL ; ++i ){
        const auto f0 = simd_data[i];
        const auto f1 = data0[i] * data1[i] + data2[i];

        const auto u0 = *((unsigned*)(&f0));
        const auto u1 = *((unsigned*)(&f1));

        EXPECT_EQ( u0 , u1 );
    }
}

TEST(SIMD_TEST, simd_pick_ps) {
    bool data0[SIMD_CHANNEL];
    float data1[SIMD_CHANNEL] , data2[SIMD_CHANNEL];
    for( auto i = 0 ; i < SIMD_CHANNEL ; ++i ){
        data0[i] = ( ( i % 2 ) == 0 ) ? true : false;
        data1[i] = i * i;
        data2[i] = i * i * i;
    }
    data2[0] = nan_float;

    const auto simd_data0 = simd_set_mask( data0 );
    const auto simd_data1 = simd_set_ps( data1 );
    const auto simd_data2 = simd_set_ps( data2 );
    const auto simd_data = simd_pick_ps( simd_data0 , simd_data1 , simd_data2 );

    for( int i = 0 ; i < SIMD_CHANNEL ; ++i ){
        const auto f0 = simd_data[i];
        const auto f1 = data0[i] ? data1[i] : data2[i];

        const auto u0 = *((unsigned*)(&f0));
        const auto u1 = *((unsigned*)(&f1));

        EXPECT_EQ( u0 , u1 );
    }
}

TEST(SIMD_TEST, simd_cmpeq_ps) {
    float data0[SIMD_CHANNEL] , data1[SIMD_CHANNEL];
    for( auto i = 0 ; i < SIMD_CHANNEL ; ++i ){
        data0[i] = 2.0f * i;
        data1[i] = i * i;
    }
	data0[0] = data1[0] = nan_float;

    const auto simd_data0 = simd_set_ps( data0 );
    const auto simd_data1 = simd_set_ps( data1 );
    const auto simd_data = simd_cmpeq_ps( simd_data0 , simd_data1 );

    for( int i = 0 ; i < SIMD_CHANNEL ; ++i ){
        const auto f0 = simd_data[i];
        const auto f1 = data0[i] == data1[i];

        const auto u0 = *((unsigned*)(&f0));
        const auto u1 = f1 ? 0xffffffff : 0x0;

        EXPECT_EQ( u0 , u1 );
    }
}

TEST(SIMD_TEST, simd_cmpneq_ps) {
    float data0[SIMD_CHANNEL] , data1[SIMD_CHANNEL];
    for( auto i = 0 ; i < SIMD_CHANNEL ; ++i ){
        data0[i] = 2.0f * i;
        data1[i] = i * i;
    }
    // check the warning in simd_wrapper.h, this line won't survive
    // data0[0] = data1[0] = nan_float;

    const auto simd_data0 = simd_set_ps( data0 );
    const auto simd_data1 = simd_set_ps( data1 );
    const auto simd_data = simd_cmpneq_ps( simd_data0 , simd_data1 );

    for( int i = 0 ; i < SIMD_CHANNEL ; ++i ){
        const auto f0 = simd_data[i];
        const auto f1 = data0[i] != data1[i];

        const auto u0 = *((unsigned*)(&f0));
        const auto u1 = f1 ? 0xffffffff : 0x0;

        EXPECT_EQ( u0 , u1 );
    }
}

TEST(SIMD_TEST, simd_cmple_ps) {
    float data0[SIMD_CHANNEL] , data1[SIMD_CHANNEL];
    for( auto i = 0 ; i < SIMD_CHANNEL ; ++i ){
        data0[i] = 2.0f * i;
        data1[i] = i * i;
    }
    data0[0] = data1[0] = nan_float;

    const auto simd_data0 = simd_set_ps( data0 );
    const auto simd_data1 = simd_set_ps( data1 );
    const auto simd_data = simd_cmple_ps( simd_data0 , simd_data1 );

    for( int i = 0 ; i < SIMD_CHANNEL ; ++i ){
        const auto f0 = simd_data[i];
        const auto f1 = data0[i] <= data1[i];

        const auto u0 = *((unsigned*)(&f0));
        const auto u1 = f1 ? 0xffffffff : 0x0;

        EXPECT_EQ( u0 , u1 );
    }
}

TEST(SIMD_TEST, simd_cmplt_ps) {
    float data0[SIMD_CHANNEL] , data1[SIMD_CHANNEL];
    for( auto i = 0 ; i < SIMD_CHANNEL ; ++i ){
        data0[i] = 2.0f * i;
        data1[i] = i * i;
    }
    data0[0] = data1[0] = nan_float;

    const auto simd_data0 = simd_set_ps( data0 );
    const auto simd_data1 = simd_set_ps( data1 );
    const auto simd_data = simd_cmplt_ps( simd_data0 , simd_data1 );

    for( int i = 0 ; i < SIMD_CHANNEL ; ++i ){
        const auto f0 = simd_data[i];
        const auto f1 = data0[i] < data1[i];

        const auto u0 = *((unsigned*)(&f0));
        const auto u1 = f1 ? 0xffffffff : 0x0;

        EXPECT_EQ( u0 , u1 );
    }
}

TEST(SIMD_TEST, simd_cmpge_ps) {
    float data0[SIMD_CHANNEL] , data1[SIMD_CHANNEL];
    for( auto i = 0 ; i < SIMD_CHANNEL ; ++i ){
        data0[i] = 2.0f * i;
        data1[i] = i * i;
    }
    data0[0] = data1[0] = nan_float;

    const auto simd_data0 = simd_set_ps( data0 );
    const auto simd_data1 = simd_set_ps( data1 );
    const auto simd_data = simd_cmpge_ps( simd_data0 , simd_data1 );

    for( int i = 0 ; i < SIMD_CHANNEL ; ++i ){
        const auto f0 = simd_data[i];
        const auto f1 = data0[i] >= data1[i];

        const auto u0 = *((unsigned*)(&f0));
        const auto u1 = f1 ? 0xffffffff : 0x0;

        EXPECT_EQ( u0 , u1 );
    }
}

TEST(SIMD_TEST, simd_cmpgt_ps) {
    float data0[SIMD_CHANNEL] , data1[SIMD_CHANNEL];
    for( auto i = 0 ; i < SIMD_CHANNEL ; ++i ){
        data0[i] = 2.0f * i;
        data1[i] = i * i;
    }
    data0[0] = data1[0] = nan_float;

    const auto simd_data0 = simd_set_ps( data0 );
    const auto simd_data1 = simd_set_ps( data1 );
    const auto simd_data = simd_cmpgt_ps( simd_data0 , simd_data1 );

    for( int i = 0 ; i < SIMD_CHANNEL ; ++i ){
        const auto f0 = simd_data[i];
        const auto f1 = data0[i] > data1[i];

        const auto u0 = *((unsigned*)(&f0));
        const auto u1 = f1 ? 0xffffffff : 0x0;

        EXPECT_EQ( u0 , u1 );
    }
}

TEST(SIMD_TEST, simd_min_ps) {
    float data0[SIMD_CHANNEL] , data1[SIMD_CHANNEL];
    for( auto i = 0 ; i < SIMD_CHANNEL ; ++i ){
        data0[i] = 2.0f * i;
        data1[i] = i * i;
    }
    data0[0] = data1[0] = nan_float;

    const auto simd_data0 = simd_set_ps( data0 );
    const auto simd_data1 = simd_set_ps( data1 );
    const auto simd_data = simd_min_ps( simd_data0 , simd_data1 );

    for( int i = 0 ; i < SIMD_CHANNEL ; ++i ){
        const auto f0 = simd_data[i];
        const auto f1 = data0[i] > data1[i] ? data1[i] : data0[i];

        const auto u0 = *((unsigned*)(&f0));
        const auto u1 = *((unsigned*)(&f1));

        EXPECT_EQ( u0 , u1 );
    }
}

TEST(SIMD_TEST, simd_max_ps) {
    float data0[SIMD_CHANNEL] , data1[SIMD_CHANNEL];
    for( auto i = 0 ; i < SIMD_CHANNEL ; ++i ){
        data0[i] = 2.0f * i;
        data1[i] = i * i;
    }
    data0[0] = data1[0] = nan_float;

    const auto simd_data0 = simd_set_ps( data0 );
    const auto simd_data1 = simd_set_ps( data1 );
    const auto simd_data = simd_max_ps( simd_data0 , simd_data1 );

    for( int i = 0 ; i < SIMD_CHANNEL ; ++i ){
        const auto f0 = simd_data[i];
        const auto f1 = data0[i] < data1[i] ? data1[i] : data0[i];

        const auto u0 = *((unsigned*)(&f0));
        const auto u1 = *((unsigned*)(&f1));

        EXPECT_EQ( u0 , u1 );
    }
}

TEST(SIMD_TEST, simd_and_ps) {
    float data0[SIMD_CHANNEL] , data1[SIMD_CHANNEL];
    for( auto i = 0 ; i < SIMD_CHANNEL ; ++i ){
        data0[i] = 2.0f * i;
        data1[i] = i * i;
    }
    data0[0] = data1[0] = nan_float;

    const auto simd_data0 = simd_set_ps( data0 );
    const auto simd_data1 = simd_set_ps( data1 );
    const auto simd_data = simd_and_ps( simd_data0 , simd_data1 );

    for( int i = 0 ; i < SIMD_CHANNEL ; ++i ){
        const auto f0 = simd_data[i];
        const auto f1 = data0[i];
        const auto f2 = data1[i];

        const auto u0 = *((unsigned*)(&f0));
        const auto u1 = *((unsigned*)(&f1));
        const auto u2 = *((unsigned*)(&f2));

        EXPECT_EQ( u0 , u1 & u2 );
    }
}

TEST(SIMD_TEST, simd_or_ps) {
    float data0[SIMD_CHANNEL] , data1[SIMD_CHANNEL];
    for( auto i = 0 ; i < SIMD_CHANNEL ; ++i ){
        data0[i] = 2.0f * i;
        data1[i] = i * i;
    }
    data0[0] = data1[0] = nan_float;

    const auto simd_data0 = simd_set_ps( data0 );
    const auto simd_data1 = simd_set_ps( data1 );
    const auto simd_data = simd_or_ps( simd_data0 , simd_data1 );

    for( int i = 0 ; i < SIMD_CHANNEL ; ++i ){
        const auto f0 = simd_data[i];
        const auto f1 = data0[i];
        const auto f2 = data1[i];

        const auto u0 = *((unsigned*)(&f0));
        const auto u1 = *((unsigned*)(&f1));
        const auto u2 = *((unsigned*)(&f2));

        EXPECT_EQ( u0 , u1 | u2 );
    }
}

TEST(SIMD_TEST, simd_movemask_ps) {
    float data[SIMD_CHANNEL];
    for( auto i = 0 ; i < SIMD_CHANNEL ; ++i )
        data[i] = ( i % 2 ) ? 2.0f * i : -1.0f * i;

    const auto simd_data = simd_set_ps( data );
    const auto simd_data_mask = simd_movemask_ps( simd_data );

    for( int i = 0 ; i < SIMD_CHANNEL ; ++i ){
        const bool b0 = ( simd_data_mask >> i ) & 0x01;
        const bool b1 = ( *((unsigned*)(&data[i])) >> 31 ) & 0x01;

        EXPECT_EQ( b0 , b1 );
    }
}

TEST(SIMD_TEST, simd_minreduction_ps) {
    float data[SIMD_CHANNEL];
    for( auto i = 0 ; i < SIMD_CHANNEL ; ++i )
        data[i] = 2.0f * ( (float)i - 1.5f ) * ( (float)i - 1.5f );

    const auto simd_data = simd_set_ps( data );
    const auto reduction = simd_minreduction_ps( simd_data );
    const auto correct_reduction = simd_set_ps1( 0.5f );

    for( auto i = 0 ; i < SIMD_CHANNEL ; ++i )
        EXPECT_EQ( reduction[0] , correct_reduction[0] );
}

#endif<|MERGE_RESOLUTION|>--- conflicted
+++ resolved
@@ -27,12 +27,10 @@
     #define SIMD_TEST       SIMD_SSE
 #endif
 
-<<<<<<< HEAD
 #if defined( SIMD_AVX_IMPLEMENTATION ) || defined( SIMD_SSE_IMPLEMENTATION )
-=======
+
 static constexpr float nan_unsigned = 0xffc00000;
 static constexpr float nan_float = *((float*)(&nan_unsigned));
->>>>>>> 3477497b
 
 TEST(SIMD_TEST, simd_set_ps1) {
     constexpr float c_data = 2.0f;
